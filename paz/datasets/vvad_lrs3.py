import os
import h5py
import random
import numpy as np
import math
from typing import Literal, get_args
<<<<<<< HEAD

keras = tf.keras
from keras.utils import to_categorical


from .utils import get_class_names
from ..abstract import Generator
from ..backend.image import resize_image
=======

from .utils import get_class_names
from ..abstract import Generator
>>>>>>> b46c91c5

Reduction_Method = Literal["cut", "reduce"]


class VvadLrs3Dataset(Generator):
    """Class for generating the VVAD-LRS3 dataset.
    # Arguments
        path: String. Full path to vvadlrs3_faceImages_small.h5 file.
        split: String. Valid option contain 'train', 'val' or 'test'.
        val_split: Float. Percentage of the dataset to be used for validation (valid options between 0.0 to 1.0). Set
            to 0.0 to disable.
        test_split: Float. Percentage of the dataset to be used for testing (valid options between 0.0 to 1.0). Set
            to 0.0 to disable.
        testing: Boolean. If True, a smaller dataset of 200 samples is used for testing. This is useful for testing
        evaluating: Boolean. If True, the dataset is used for evaluation. This means that the dataset is not shuffled
            and the indexes will be stored.
        reduction_method: String. Valid options are 'cut' or 'reduce'. If 'cut' is selected, the video is cut to the
            reduction_length. If 'reduce' is selected, reduction_length many single frames of the video is removed form
            the clip.
        reduced_length: Float. The length of the video after the reduction_method is applied. Choose None if you
            want to keep the original size. None is the default

    # References
        -[VVAD-LRS3](https://www.kaggle.com/datasets/adrianlubitz/vvadlrs3)
    """
    def __init__(
            self, path=".keras/paz/datasets", split='train', validation_split=0.2, test_split=0.1, testing=False,
            evaluating=False, reduction_method: Reduction_Method = "cut", reduced_length=None):
        if split != 'train' and split != 'val' and split != 'test':
            raise ValueError('Invalid split name')
        if validation_split < 0.0 or validation_split > 1.0:
            raise ValueError('Invalid validation split')
        if test_split < 0.0 or test_split > 1.0:
            raise ValueError('Invalid test split')
        if validation_split + test_split > 1.0:
            raise ValueError('The sum of val_split and test_split must be less than 1.0')
        options = get_args(Reduction_Method)
        assert reduction_method in options, f"'{reduction_method}' is not in {options}"

        path = os.path.join(path, 'vvadlrs3_faceImages_small.h5')

        class_names = get_class_names('VVAD_LRS3')

        super(VVAD_LRS3, self).__init__(path, split, class_names, 'VVAD_LRS3')
        self.validation_split = validation_split
        self.test_split = test_split
        self.use_test_data = testing
        self.evaluating = evaluating
        self.index = []
        self.reduction_method = reduction_method
        self.reduced_length = reduced_length

        # Get total dataset size and length of the video clips
        self.total_dataset_size, self.video_length = self.get_data_and_video_size()

        # Split dataset indexes
        self.indexes_train, self.indexes_val, self.indexes_test = self.split_data_indices()

        # Reduction init
        self.dropout_ids = []
        self.reduction_init(reduction_method, reduced_length)

        random.seed(445363)

    def __call__(self):
        indexes = []
        if self.split == 'train':
            indexes = self.indexes_train
            random.shuffle(indexes)  # Use always the same seed so every model gets the same shuffle
        elif self.split == 'val':
            indexes = self.indexes_val
        elif self.split == 'test':
            indexes = self.indexes_test

        data = h5py.File(self.path, mode='r')
        if not self.use_test_data:
            x_train = data.get("x_train")
            y_train = data.get("y_train")
        else:
            indexes = reversed(indexes)
            x_train = data.get("x_test")
            y_train = data.get("y_test")

        for i in indexes:
            yield self.generate_x_data(x_train, i), y_train[i]
        data.close()

    def get_data_and_video_size(self):
        """Gets the total size of the dataset and the length of the video clips."""
        data = h5py.File(self.path, mode='r')

        total_size = 0
        if not self.use_test_data:
            total_size = data.get('x_train').shape[0]
            length = data.get('x_test').shape[1]
        else:
            total_size = data.get('x_test').shape[0]
            length = data.get('x_test').shape[1]
        data.close()
        return total_size, length

    def split_data_indices(self):
        """Splits the data indices into train, val and test."""
        indexes_positive = list(range(self.total_dataset_size // 2))
        indexes_negative = list(range(self.total_dataset_size // 2, self.total_dataset_size))

        random.Random(445363).shuffle(indexes_positive)
        random.Random(848641).shuffle(indexes_negative)

        indexes_validation = []
        indexes_test = []

        if self.validation_split > 0.0:
            indexes_validation, indexes_positive, indexes_negative = \
                self.split_by_ratio(self.validation_split, indexes_positive, indexes_negative)
        if self.test_split > 0.0:
            indexes_test, indexes_positive, indexes_negative = \
                self.split_by_ratio(self.test_split, indexes_positive, indexes_negative)

        indexes_train = indexes_positive + indexes_negative

        return indexes_train, indexes_validation, indexes_test

    def split_by_ratio(self, split_ratio, indexes_positive, indexes_negative):
        """Splits the indexes positive and negative by a ratio.

        # Arguments
            split_ratio: Float. Ratio of the split. Valid options are between 0.0 and 1.0.
            indexes_positive: List of integers. Indexes of the positive samples.
            indexes_negative: List of integers. Indexes of the negative samples.
        """
        split_size = int(split_ratio * 0.5 * self.total_dataset_size)
        indexes_split = indexes_positive[:split_size] + indexes_negative[:split_size]
        indexes_positive = indexes_positive[split_size:]
        indexes_negative = indexes_negative[split_size:]
        return indexes_split, indexes_positive, indexes_negative

    def reduction_init(self):
        """Initializes the reduction method.

        # Arguments
            reduction_method: String. Valid options are 'cut' or 'reduce'. If 'cut' is selected, the video is cut to the
                reduction_length. If 'reduce' is selected, reduction_length many single frames of the video is removed
                form the clip.
            reduced_length: Float. The length of the video after the reduction_method is applied. Choose None if you
                want to keep the original size. None is the default
        """
        if self.reduced_length is None:
            self.reduced_length = self.video_length
        elif self.reduced_length > self.video_length:
            raise ValueError('reduction_length must be smaller than the length of the video')
        else:
            self.reduced_length = math.ceil(self.reduced_length / 25 * self.video_length)

        if "reduce" in self.reduction_method:
            if self.reduced_length == self.video_length:
                self.reduction_method = "cut"
            else:
                count_dropouts = self.video_length - self.reduced_length

                cal_drop_every = self.reduced_length / count_dropouts

                self.dropout_ids = [int(i * cal_drop_every - (cal_drop_every / 2))
                                    for i in range(1, count_dropouts + 1)]

    def generate_x_data(self, x_train, i):
        """Generates the x data for the given index.

        # Arguments
            x_train: h5py dataset. Dataset containing the x data.
            i: Integer. Index of the data to be generated.
        """

        if self.evaluating:
            self.index.append(i)

        if "reduce" in self.reduction_method:  # First tested using appending all wanted frames, but it is
            # more efficient to remove the unwanted frames
            x_out = x_train[i]
            x_out = np.delete(x_out, self.dropout_ids, 0)
        else:
            x_out = x_train[i][:self.reduced_length]
        return x_out

    def get_index(self):
        """Gets the index of the current sample. Only available if evaluating is set to True."""
        return self.index.pop(0)

    def __len__(self):
        if self.total_dataset_size == -1:
            raise ValueError('You need to call __call__ first to set the total_size')

        if self.split == 'train':
            return (self.total_dataset_size - int(self.validation_split * 0.5 * self.total_dataset_size) * 2 -
                    int(self.test_split * 0.5 * self.total_dataset_size) * 2)
        elif self.split == 'val':
            return int(self.validation_split * 0.5 * self.total_dataset_size) * 2
        elif self.split == 'test':
            print("total_size_test", self.total_dataset_size)
            return int(self.test_split * 0.5 * self.total_dataset_size) * 2<|MERGE_RESOLUTION|>--- conflicted
+++ resolved
@@ -4,20 +4,9 @@
 import numpy as np
 import math
 from typing import Literal, get_args
-<<<<<<< HEAD
-
-keras = tf.keras
-from keras.utils import to_categorical
-
 
 from .utils import get_class_names
 from ..abstract import Generator
-from ..backend.image import resize_image
-=======
-
-from .utils import get_class_names
-from ..abstract import Generator
->>>>>>> b46c91c5
 
 Reduction_Method = Literal["cut", "reduce"]
 

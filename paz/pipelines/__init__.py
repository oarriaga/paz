--- conflicted
+++ resolved
@@ -35,7 +35,6 @@
 from .pose import EstimatePoseKeypoints
 from .pose import HeadPoseKeypointNet2D32
 
-<<<<<<< HEAD
 from .masks import RGBMaskToImagePoints2D
 from .masks import RGBMaskToObjectPoints3D
 from .masks import PredictRGBMask
@@ -43,6 +42,4 @@
 
 from .pose import RGBMaskToPowerDrillPose6D
 from .pose import PIX2POSEPowerDrill
-=======
-from .heatmaps import GetHeatmapsAndTags
->>>>>>> 4cb4ff8f
+from .heatmaps import GetHeatmapsAndTags
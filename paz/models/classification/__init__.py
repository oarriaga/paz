from .xception import build_xception
from .xception import MiniXception
from .protonet import ProtoEmbedding
from .protonet import ProtoNet
<<<<<<< HEAD
from .cnn2Plus1 import CNN2Plus1D
from .cnn2Plus1 import CNN2Plus1D_Filters
from .cnn2Plus1 import CNN2Plus1D_Light
from .cnn2Plus1 import CNN2Plus1D_Layers
from .cnn2Plus1 import CNN2Plus1D_Filters
from .cnn2Plus1 import CNN2Plus1D_18
from .vvad_lrs3 import VVAD_LRS3_LSTM
=======
from .cnn2Plus1 import CNN2Plus1D
>>>>>>> 59aeedef
<|MERGE_RESOLUTION|>--- conflicted
+++ resolved
@@ -2,14 +2,5 @@
 from .xception import MiniXception
 from .protonet import ProtoEmbedding
 from .protonet import ProtoNet
-<<<<<<< HEAD
 from .cnn2Plus1 import CNN2Plus1D
-from .cnn2Plus1 import CNN2Plus1D_Filters
-from .cnn2Plus1 import CNN2Plus1D_Light
-from .cnn2Plus1 import CNN2Plus1D_Layers
-from .cnn2Plus1 import CNN2Plus1D_Filters
-from .cnn2Plus1 import CNN2Plus1D_18
-from .vvad_lrs3 import VVAD_LRS3_LSTM
-=======
-from .cnn2Plus1 import CNN2Plus1D
->>>>>>> 59aeedef
+from .vvad_lrs3 import VVAD_LRS3_LSTM
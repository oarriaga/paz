from .xception import build_xception
from .xception import MiniXception
from .protonet import ProtoEmbedding
<<<<<<< HEAD
from .protonet import ProtoNet
=======
from .protonet import ProtoNet
from .cnn2Plus1 import CNN2Plus1D
>>>>>>> 19bed2e1
<|MERGE_RESOLUTION|>--- conflicted
+++ resolved
@@ -1,9 +1,6 @@
 from .xception import build_xception
 from .xception import MiniXception
 from .protonet import ProtoEmbedding
-<<<<<<< HEAD
-from .protonet import ProtoNet
-=======
 from .protonet import ProtoNet
 from .cnn2Plus1 import CNN2Plus1D
->>>>>>> 19bed2e1
+from .vvad_lrs3 import VVAD_LRS3_LSTM
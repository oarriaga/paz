import numpy as np
import tensorflow as tf


def append_values(dictionary, lists, keys):
    """Append dictionary values to lists

    # Arguments
        dictionary: dict
        lists: List of lists
        keys: Keys to dictionary values
    """
    if len(keys) != len(lists):
        assert ValueError('keys and lists must have same length')
    for key_arg, key in enumerate(keys):
        lists[key_arg].append(dictionary[key])
    return lists


def append_lists(intro_lists, outro_lists):
    """Appends multiple new values in intro lists to multiple outro lists

    # Arguments
        intro_lists: List of lists
        outro_lists: List of lists

    # Returns
        Lists with new values of intro lists
    """
    for intro_list, outro_list in zip(intro_lists, outro_lists):
        outro_list.append(intro_list)
    return outro_lists


def get_upper_multiple(x, multiple=64):
    """Returns the upper multiple of 'multiple' to the x.

    # Arguments
        x: Int.
        multiple: Int.

    # Returns
        upper multiple. Int.
    """
    x = x + (multiple - 1)
    floor_value = x // multiple
    upper_multiple = floor_value * multiple
    return upper_multiple


def resize_with_same_aspect_ratio(image, input_size, multiple=64):
    """Resize the sort side of the input image to input_size and keep
    the aspect ratio.

    # Arguments
        input_size: Dimension to be resized. Int.
        H: Int.
        W: Int.

    # Returns
        resized H and W.
    """
    H, W = np.sort(image.shape[:2])
    H_resized = int(input_size)
    W_resized = input_size / H
    W_resized = W_resized * W
    W_resized = int(get_upper_multiple(W_resized, multiple))
    size = np.array([W_resized, H_resized])
    return size


def get_transformation_scale(image, size, scaling_factor):
    """Caluclte scale of resized H and W.

    # Arguments
        H: Int.
        H_resized: Int.
        H_resized: Int.
        scaling_factor: Int.

    # Returns
        scaled H and W
    """
    H, W = image.shape[:2]
    H_resized, W_resized = size

    if H < W:
        H_resized, W_resized = W_resized, H_resized
    H, W = np.sort([H, W])

    scale_H = H / scaling_factor
    aspect_ratio = W_resized / H_resized
    scale_W = aspect_ratio * scale_H
    scale = np.array([scale_W, scale_H])
    return scale


def compare_vertical_neighbours(x, y, image, offset=0.25):
    """Compare two vertical neighbors and add an offset to the smaller one.

    # Arguments
        x: Int. x coordinate of pixel to be compared.
        y: Int. y coordinate of pixel to be compared.
        image: Array.
        offset: Float.
    """
    int_x, int_y = int(x), int(y)
    lower_y = min(int_y + 1, image.shape[1] - 1)
    upper_y = max(int_y - 1, 0)
    if image[int_x, lower_y] > image[int_x, upper_y]:
        y = y + offset
    else:
        y = y - offset
    return y


def compare_horizontal_neighbours(x, y, image, offset=0.25):
    """Compare two horizontal neighbors and add an offset to the smaller one.

    # Arguments
        x: Int. x coordinate of pixel to be compared.
        y: Int. y coordinate of pixel to be compared.
        image: Array.
        offset: Float.
    """
    int_x, int_y = int(x), int(y)
    left_x = max(0, int_x - 1)
    right_x = min(int_x + 1, image.shape[0] - 1)
    if image[right_x, int_y] > image[left_x, int_y]:
        x = x + offset
    else:
        x = x - offset
    return x


def get_all_indices_of_array(array):
    """Get all the indices of an array.

    # Arguments
        array: Array

    # Returns
        Array. Array with the indices of the input array
    """
    all_indices = np.ndarray(array.shape)
    all_indices.fill(True)
    all_indices = np.where(all_indices)
    all_indices = np.array(all_indices).T
    print(all_indices)
    return all_indices


def gather_nd(array, indices, axis):
    """Take the value from the input array on the given indices along the
    given axis.

    # Arguments
        array: Array
        indices: list/Array. values to be gathered from
        axis: Int. Axis along which to gather values.

    # Returns
        Array. Gathered values from the input array
    """
    gathered = np.take_along_axis(array, indices, axis=axis)
    return gathered


def calculate_norm(vector, order=None, axis=None):
    """Calculates the norm of vector.

    # Arguments
        x: List of spatial coordinates (x, y, z)
    """
    return np.linalg.norm(vector, ord=order, axis=axis)


def tensor_to_numpy(tensor):
    """Convert a tensor to a Array.

    # Arguments
        tensor: multidimensional array of type tensor
    """
    return tensor.cpu().numpy()


def pad_matrix(matrix, pool_size=(3, 3), strides=(1, 1),
               padding='valid', value=0):
    """Pad an array

    # Arguments
        matrix: Array.
        padding: String. Type of padding
        value: Int. Value to be added in the padded area.
        poolsize: Int. How many rows and colums to be padded for 'same' padding
    """
    matrix = np.array(matrix)
    H, W = matrix.shape[:2]
    if padding == 'valid':
        padding = ((0, 0), (0, 0))
    if padding == 'square':
        if H > W:
            padding = ((0, 0), (0, H - W))
        else:
            padding = ((0, W - H), (0, 0))
    if padding == 'same':
        if isinstance(pool_size, int):
            pool_size = (pool_size, pool_size)
        if isinstance(strides, int):
            strides = (strides, strides)
        if H % strides[0] == 0:
            height_pad = np.max((pool_size[0] - strides[0]), 0)
        else:
            height_pad = np.max(pool_size[0] - (H % strides[0]), 0)
        if W % strides[1] == 0:
            width_pad = np.max((pool_size[1] - strides[1]), 0)
        else:
            width_pad = np.max(pool_size[1] - (W % strides[1]), 0)

        pad_top = height_pad // 2
        pad_bottom = height_pad - pad_top
        pad_left = width_pad // 2
        pad_right = width_pad - pad_left
        padding = ((pad_top, pad_bottom), (pad_left, pad_right))
    return np.pad(matrix, padding, mode='constant', constant_values=value)


def max_pooling_2d(image, pool_size=3, strides=1, padding='same'):
    """Returns the maximum pooled value of an image.

    # Arguments
        image: Array.
        poolsize: Int or list of len 2. Window size for each pool
        padding: String. Type of padding
    """
    if not isinstance(strides, int):
        strides = strides[0]
    if not isinstance(pool_size, int):
        pool_size = pool_size[0]

    if padding == 'valid':
        max_image = np.zeros((image.shape[0] - pool_size + 1,
                              image.shape[1] - pool_size + 1))
    if padding == 'same':
        max_image = np.zeros_like(image)

    image = pad_matrix(image, pool_size, strides, padding)
    H, W = image.shape[:2]
    for y in range(0, H - pool_size + 1, strides):
        for x in range(0, W - pool_size + 1, strides):
            max_image[y][x] = np.max(image[y:y + pool_size, x:x + pool_size])
    return max_image


def predict(x, model, preprocess=None, postprocess=None):
    """Preprocess, predict and postprocess input.
    # Arguments
        x: Input to model
        model: Callable i.e. Keras model.
        preprocess: Callable, used for preprocessing input x.
        postprocess: Callable, used for postprocessing output of model.

    # Note
        If model outputs a tf.Tensor is converted automatically to numpy array.
    """
    if preprocess is not None:
        x = preprocess(x)
    y = model(x)
    if isinstance(y, tf.Tensor):
        y = y.numpy()
    if postprocess is not None:
        y = postprocess(y)
    return y

  
def predict_with_nones(x, model, preprocess=None, postprocess=None):
    """Preprocess, predict and postprocess batched input.
    # Arguments
        x: Noneable input to model
        model: Callable i.e. Keras model.
        preprocess: Callable, used for preprocessing input x.
        postprocess: Callable, used for postprocessing output of model.

    # Note
        If model outputs a tf.Tensor is converted automatically to numpy array.
    """
    if preprocess is not None:
        x = preprocess(x)
    if x is None:
        return None
    y = model(x)
    if isinstance(y, tf.Tensor):
        y = y.numpy()
    if postprocess is not None:
        y = postprocess(y)
    return y

<<<<<<< HEAD
def weighted_average(list_of_values):
    """Returns the weighted average of a list of values.
    # Arguments
        list_of_values: List of values to be averaged.
    # Returns
        Bool, Int or Float value. Averaged value.
    """
    if len(list_of_values) < 1:
        raise ValueError('List must contain at least one element')
    else:
        total_weights = 0
        mean = 0
        for list_index in range(0, len(list_of_values)):
            weight = (list_index + 1) / len(list_of_values)
            mean = mean + list_of_values[list_index] * weight
            total_weights = total_weights + weight
        mean = mean / total_weights
    return mean
=======
  
def compute_common_row_indices(box_data_all, box_data):
    """Computes row-wise intersection between two given
    arrays and returns the indices of the intersections.

    # Arguments
        box_data_all: Array of shape `(num_boxes, 5)`,
        box_data: Array: of shape `(n, 5)` box data.

    # Returns
        Array: of shape `(n, 3)`.
    """
    matches_element_wise = np.isin(box_data_all, box_data)
    matches_row_wise = np.all(matches_element_wise, axis=-1)
    return np.where(matches_row_wise)[0]
>>>>>>> eaf15a84
<|MERGE_RESOLUTION|>--- conflicted
+++ resolved
@@ -272,7 +272,7 @@
         y = postprocess(y)
     return y
 
-  
+
 def predict_with_nones(x, model, preprocess=None, postprocess=None):
     """Preprocess, predict and postprocess batched input.
     # Arguments
@@ -295,7 +295,6 @@
         y = postprocess(y)
     return y
 
-<<<<<<< HEAD
 def weighted_average(list_of_values):
     """Returns the weighted average of a list of values.
     # Arguments
@@ -314,8 +313,7 @@
             total_weights = total_weights + weight
         mean = mean / total_weights
     return mean
-=======
-  
+
 def compute_common_row_indices(box_data_all, box_data):
     """Computes row-wise intersection between two given
     arrays and returns the indices of the intersections.
@@ -329,5 +327,4 @@
     """
     matches_element_wise = np.isin(box_data_all, box_data)
     matches_row_wise = np.all(matches_element_wise, axis=-1)
-    return np.where(matches_row_wise)[0]
->>>>>>> eaf15a84
+    return np.where(matches_row_wise)[0]